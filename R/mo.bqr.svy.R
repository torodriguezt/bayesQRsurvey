--- conflicted
+++ resolved
@@ -521,12 +521,7 @@
     } else {
       m_blk   <- p + r
       mu0_blk <- c(pr$beta_mean, rep(0, r))
-<<<<<<< HEAD
-      # matriz de covarianza prior por-bloque:
-      sigma0_blk <- diag(1e-6, m_blk)   # valor "de relleno"; se sobreescribe abajo
-=======
       sigma0_blk <- diag(1e-6, m_blk)  
->>>>>>> 8bf2ce52
       sigma0_blk[1:p, 1:p] <- pr$beta_cov
       if (r > 0) sigma0_blk[(p+1):(p+r), (p+1):(p+r)] <- diag(gamma_prior_var, r)
 
@@ -557,10 +552,7 @@
       names(beta_flat) <- as.vector(t(outer(coef_names, paste0("_k", seq_len(ncol(U))), paste0)))
 
       if (r > 0) {
-<<<<<<< HEAD
-        # añadir gammas en el orden k1_c1, k1_c2, ... kK_c_r
-=======
->>>>>>> 8bf2ce52
+        # añadir gammas en el mismo orden de gamma_names_joint (k1_c1, k1_c2, ... kK_c_r)
         gam_vec <- as.numeric(t(beta_gamma_by_dir))
         names(gam_vec) <- paste0("gamma_k", rep(seq_len(ncol(U)), each = r),
                                  "_c", sequence(rep(r, ncol(U))))
@@ -568,26 +560,8 @@
       }
 
       results[[qi]] <- list(
-<<<<<<< HEAD
-        beta_dir     = beta_dir,                     # K x (p+r)
-        beta         = beta_flat,                    # vector con nombres expandidos
-        sigma_by_dir = as.numeric(cpp_result$sigma), # K
-        iter         = cpp_result$iter,
-        converged    = cpp_result$converged,
-        prior        = pr,
-        mode         = "separable",
-        U            = U,
-        Gamma        = Gamma
-      )
-    }
-  }
-
-  # coefficients (para compatibilidad con métodos que esperan vector)
-  coefficients_all <- as.numeric(results[[1]]$beta)
-  names(coefficients_all) <- names(results[[1]]$beta)
-=======
         beta_dir    = beta_dir,                # K x (p+r)
-        beta        = beta_flat,               
+        beta        = beta_flat,               # vector con nombres expandidos (útil para coef())
         sigma_by_dir= as.numeric(cpp_result$sigma), # K
         iter        = cpp_result$iter,
         converged   = cpp_result$converged,
@@ -599,6 +573,7 @@
     }
   }
 
+  # coefficients (para compatibilidad con métodos que esperan vector)
   if (em_mode == "joint") {
     coefficients_all <- as.numeric(results[[1]]$beta)
     names(coefficients_all) <- names(results[[1]]$beta)
@@ -606,7 +581,6 @@
     coefficients_all <- as.numeric(results[[1]]$beta)
     names(coefficients_all) <- names(results[[1]]$beta)
   }
->>>>>>> 8bf2ce52
 
   structure(list(
     call         = match.call(),
